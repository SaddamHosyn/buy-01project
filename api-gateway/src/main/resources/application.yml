--- conflicted
+++ resolved
@@ -30,11 +30,8 @@
           uri: lb://media-service
           predicates:
             - Path=/api/media/**
-<<<<<<< HEAD
           filters:
             - RewritePath=/api/(?<segment>.*), /\$\{segment}
-=======
-            - Path=/api/medias/**
     globalcors:
       corsConfigurations:
         '[/**]': # Applies to all paths
@@ -49,7 +46,6 @@
             - "DELETE"
           allowCredentials: true # Allows cookies and other credentials to be included in cross-origin requests.
           maxAge: 30 # specifies the maximum time (in seconds) that the browser should cache the preflight response.
->>>>>>> f7e75287
 
 eureka:
   client:
